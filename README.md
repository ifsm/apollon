# Apollon
Apollon is a Python framework for audio feature extraction and music similarity estimation. It 
includes subpackages for

* Audio feature extraction
* Hidden Markov Models
* Self-Organizing Map

## 1. Installation
<<<<<<< HEAD
This repository. Navigate the packages root directory
=======
### 1.1 Install from PyPi
The latest version of apollon is available on PyPi. 
Download apollon or clone this repository. Navigate the package's root directory
>>>>>>> 7556bcba
and install apollon using pip.
```
cd path/to/apollon_repo
pip install .
```
<<<<<<< HEAD
Note that the period on the end of the last line is necessary.
=======
Note that the period on the end of the last line is necessary.

## 2. Documentation
Full [documentation](https://apollon.readthedocs.io) is available on readthedocs.
>>>>>>> 7556bcba
<|MERGE_RESOLUTION|>--- conflicted
+++ resolved
@@ -1,29 +1,19 @@
 # Apollon
-Apollon is a Python framework for audio feature extraction and music similarity estimation. It 
-includes subpackages for
+Apollon is a Python framework for audio feature extraction and music similarity
+estimation. It includes subpackages for
 
 * Audio feature extraction
 * Hidden Markov Models
 * Self-Organizing Map
 
 ## 1. Installation
-<<<<<<< HEAD
-This repository. Navigate the packages root directory
-=======
 ### 1.1 Install from PyPi
-The latest version of apollon is available on PyPi. 
-Download apollon or clone this repository. Navigate the package's root directory
->>>>>>> 7556bcba
-and install apollon using pip.
+The latest version of apollon is available on PyPi. Just open a terminal an run
+the following command to download and install apollon:
+
 ```
-cd path/to/apollon_repo
-pip install .
+pip install apollon 
 ```
-<<<<<<< HEAD
-Note that the period on the end of the last line is necessary.
-=======
-Note that the period on the end of the last line is necessary.
 
 ## 2. Documentation
-Full [documentation](https://apollon.readthedocs.io) is available on readthedocs.
->>>>>>> 7556bcba
+Full [documentation](https://apollon.readthedocs.io) is available on readthedocs.