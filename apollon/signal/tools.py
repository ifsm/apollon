--- conflicted
+++ resolved
@@ -76,30 +76,6 @@
     return out
 
 
-<<<<<<< HEAD
-=======
-def amp2db(amp, ref:float = 20e-6) -> _Array:
-    """Transform amplitude to dB.
-
-    Return a copy of `amp` in dB scaling regarding a reference pressure `ref`.
-    The reference pressure is commonly the human hearing treshold at
-    20 micro Pa.
-
-    `amp` is supposed to be a inon-negative scalar or numpy.array taken from a
-    magnitude spectrum.
-
-    This function set all values of `amp` smaller then `ref` to `ref`, hence
-    eliminating inaudible singnal energy in the log domain.
-
-    Params:
-        amp    (array-like or number) Given amplitude values.
-
-    Return:
-        (ndarray)    values in dB.
-    """
-    return 20 * _np.log10(_np.maximum(amp, ref) / ref)
-
-
 def trim_range(d_frq: float, lcf: float = None, ucf: float = None) -> slice:
     """Return slice of trim indices regarding an array ``frqs`` of DFT
     frquencies, such that both boundaries are included.
@@ -123,7 +99,6 @@
     return slice(lcf, ucf)
 
 
->>>>>>> 9c55b9dd
 def corr_coef_pearson(x, y):
     """Fast perason correlation coefficient."""
     detr_x = x - _np.mean(x)
@@ -186,8 +161,6 @@
     return 700 * (_np.exp(z / 1125) - 1)
 
 
-
-
 def maxamp(sig):
     """Maximal absolute elongation within the signal.
 
